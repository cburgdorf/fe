# This file is automatically @generated by Cargo.
# It is not intended for manual editing.
[[package]]
name = "aho-corasick"
version = "0.7.6"
source = "registry+https://github.com/rust-lang/crates.io-index"
dependencies = [
 "memchr 2.2.1 (registry+https://github.com/rust-lang/crates.io-index)",
]

[[package]]
name = "anyhow"
version = "1.0.26"
source = "registry+https://github.com/rust-lang/crates.io-index"

[[package]]
name = "arrayvec"
version = "0.5.1"
source = "registry+https://github.com/rust-lang/crates.io-index"

[[package]]
name = "base64"
version = "0.10.1"
source = "registry+https://github.com/rust-lang/crates.io-index"
dependencies = [
 "byteorder 1.3.2 (registry+https://github.com/rust-lang/crates.io-index)",
]

[[package]]
name = "bitflags"
version = "1.2.1"
source = "registry+https://github.com/rust-lang/crates.io-index"

[[package]]
name = "bitvec"
version = "0.15.2"
source = "registry+https://github.com/rust-lang/crates.io-index"

[[package]]
name = "bumpalo"
version = "2.6.0"
source = "registry+https://github.com/rust-lang/crates.io-index"

[[package]]
name = "byte-slice-cast"
version = "0.3.5"
source = "registry+https://github.com/rust-lang/crates.io-index"

[[package]]
name = "byteorder"
version = "1.3.2"
source = "registry+https://github.com/rust-lang/crates.io-index"

[[package]]
name = "c2-chacha"
version = "0.2.3"
source = "registry+https://github.com/rust-lang/crates.io-index"
dependencies = [
 "ppv-lite86 0.2.6 (registry+https://github.com/rust-lang/crates.io-index)",
]

[[package]]
name = "cfg-if"
version = "0.1.10"
source = "registry+https://github.com/rust-lang/crates.io-index"

[[package]]
name = "console_error_panic_hook"
version = "0.1.6"
source = "registry+https://github.com/rust-lang/crates.io-index"
dependencies = [
 "cfg-if 0.1.10 (registry+https://github.com/rust-lang/crates.io-index)",
 "wasm-bindgen 0.2.56 (registry+https://github.com/rust-lang/crates.io-index)",
]

[[package]]
name = "crunchy"
version = "0.2.2"
source = "registry+https://github.com/rust-lang/crates.io-index"

[[package]]
name = "difference"
version = "2.0.0"
source = "registry+https://github.com/rust-lang/crates.io-index"

[[package]]
name = "ethabi"
version = "11.0.0"
source = "registry+https://github.com/rust-lang/crates.io-index"
dependencies = [
 "ethereum-types 0.8.0 (registry+https://github.com/rust-lang/crates.io-index)",
 "rustc-hex 2.1.0 (registry+https://github.com/rust-lang/crates.io-index)",
 "serde 1.0.104 (registry+https://github.com/rust-lang/crates.io-index)",
 "serde_json 1.0.44 (registry+https://github.com/rust-lang/crates.io-index)",
 "tiny-keccak 1.5.0 (registry+https://github.com/rust-lang/crates.io-index)",
 "uint 0.8.2 (registry+https://github.com/rust-lang/crates.io-index)",
]

[[package]]
name = "ethbloom"
version = "0.8.1"
source = "registry+https://github.com/rust-lang/crates.io-index"
dependencies = [
 "crunchy 0.2.2 (registry+https://github.com/rust-lang/crates.io-index)",
 "fixed-hash 0.5.2 (registry+https://github.com/rust-lang/crates.io-index)",
 "impl-rlp 0.2.1 (registry+https://github.com/rust-lang/crates.io-index)",
 "impl-serde 0.2.3 (registry+https://github.com/rust-lang/crates.io-index)",
 "tiny-keccak 1.5.0 (registry+https://github.com/rust-lang/crates.io-index)",
]

[[package]]
name = "ethereum-types"
version = "0.8.0"
source = "registry+https://github.com/rust-lang/crates.io-index"
dependencies = [
 "ethbloom 0.8.1 (registry+https://github.com/rust-lang/crates.io-index)",
 "fixed-hash 0.5.2 (registry+https://github.com/rust-lang/crates.io-index)",
 "impl-rlp 0.2.1 (registry+https://github.com/rust-lang/crates.io-index)",
 "impl-serde 0.2.3 (registry+https://github.com/rust-lang/crates.io-index)",
 "primitive-types 0.6.2 (registry+https://github.com/rust-lang/crates.io-index)",
 "uint 0.8.2 (registry+https://github.com/rust-lang/crates.io-index)",
]

[[package]]
name = "fixed-hash"
version = "0.5.2"
source = "registry+https://github.com/rust-lang/crates.io-index"
dependencies = [
 "byteorder 1.3.2 (registry+https://github.com/rust-lang/crates.io-index)",
 "rand 0.7.3 (registry+https://github.com/rust-lang/crates.io-index)",
 "rustc-hex 2.1.0 (registry+https://github.com/rust-lang/crates.io-index)",
 "static_assertions 1.1.0 (registry+https://github.com/rust-lang/crates.io-index)",
]

[[package]]
name = "futures"
version = "0.1.29"
source = "registry+https://github.com/rust-lang/crates.io-index"

[[package]]
name = "getrandom"
version = "0.1.14"
source = "registry+https://github.com/rust-lang/crates.io-index"
dependencies = [
 "cfg-if 0.1.10 (registry+https://github.com/rust-lang/crates.io-index)",
 "libc 0.2.66 (registry+https://github.com/rust-lang/crates.io-index)",
 "wasi 0.9.0+wasi-snapshot-preview1 (registry+https://github.com/rust-lang/crates.io-index)",
]

[[package]]
name = "heck"
version = "0.3.1"
source = "registry+https://github.com/rust-lang/crates.io-index"
dependencies = [
 "unicode-segmentation 1.6.0 (registry+https://github.com/rust-lang/crates.io-index)",
]

[[package]]
name = "hex"
version = "0.4.1"
source = "registry+https://github.com/rust-lang/crates.io-index"

[[package]]
name = "impl-codec"
version = "0.4.2"
source = "registry+https://github.com/rust-lang/crates.io-index"
dependencies = [
 "parity-scale-codec 1.1.2 (registry+https://github.com/rust-lang/crates.io-index)",
]

[[package]]
name = "impl-rlp"
version = "0.2.1"
source = "registry+https://github.com/rust-lang/crates.io-index"
dependencies = [
 "rlp 0.4.4 (registry+https://github.com/rust-lang/crates.io-index)",
]

[[package]]
name = "impl-serde"
version = "0.2.3"
source = "registry+https://github.com/rust-lang/crates.io-index"
dependencies = [
 "serde 1.0.104 (registry+https://github.com/rust-lang/crates.io-index)",
]

[[package]]
name = "impl-serde"
version = "0.3.0"
source = "registry+https://github.com/rust-lang/crates.io-index"
dependencies = [
 "serde 1.0.104 (registry+https://github.com/rust-lang/crates.io-index)",
]

[[package]]
name = "itoa"
version = "0.4.4"
source = "registry+https://github.com/rust-lang/crates.io-index"

[[package]]
name = "js-sys"
version = "0.3.33"
source = "registry+https://github.com/rust-lang/crates.io-index"
dependencies = [
 "wasm-bindgen 0.2.56 (registry+https://github.com/rust-lang/crates.io-index)",
]

[[package]]
name = "lazy_static"
version = "1.4.0"
source = "registry+https://github.com/rust-lang/crates.io-index"

[[package]]
name = "libc"
version = "0.2.66"
source = "registry+https://github.com/rust-lang/crates.io-index"

[[package]]
name = "log"
version = "0.4.8"
source = "registry+https://github.com/rust-lang/crates.io-index"
dependencies = [
 "cfg-if 0.1.10 (registry+https://github.com/rust-lang/crates.io-index)",
]

[[package]]
name = "memchr"
version = "2.2.1"
source = "registry+https://github.com/rust-lang/crates.io-index"

[[package]]
name = "nom"
version = "4.2.3"
source = "registry+https://github.com/rust-lang/crates.io-index"
dependencies = [
 "memchr 2.2.1 (registry+https://github.com/rust-lang/crates.io-index)",
 "version_check 0.1.5 (registry+https://github.com/rust-lang/crates.io-index)",
]

[[package]]
name = "parity-scale-codec"
version = "1.1.2"
source = "registry+https://github.com/rust-lang/crates.io-index"
dependencies = [
 "arrayvec 0.5.1 (registry+https://github.com/rust-lang/crates.io-index)",
 "bitvec 0.15.2 (registry+https://github.com/rust-lang/crates.io-index)",
 "byte-slice-cast 0.3.5 (registry+https://github.com/rust-lang/crates.io-index)",
 "serde 1.0.104 (registry+https://github.com/rust-lang/crates.io-index)",
]

[[package]]
name = "ppv-lite86"
version = "0.2.6"
source = "registry+https://github.com/rust-lang/crates.io-index"

[[package]]
name = "primitive-types"
version = "0.6.2"
source = "registry+https://github.com/rust-lang/crates.io-index"
dependencies = [
 "fixed-hash 0.5.2 (registry+https://github.com/rust-lang/crates.io-index)",
 "impl-codec 0.4.2 (registry+https://github.com/rust-lang/crates.io-index)",
 "impl-rlp 0.2.1 (registry+https://github.com/rust-lang/crates.io-index)",
 "impl-serde 0.3.0 (registry+https://github.com/rust-lang/crates.io-index)",
 "uint 0.8.2 (registry+https://github.com/rust-lang/crates.io-index)",
]

[[package]]
name = "proc-macro2"
version = "0.4.30"
source = "registry+https://github.com/rust-lang/crates.io-index"
dependencies = [
 "unicode-xid 0.1.0 (registry+https://github.com/rust-lang/crates.io-index)",
]

[[package]]
name = "proc-macro2"
version = "1.0.7"
source = "registry+https://github.com/rust-lang/crates.io-index"
dependencies = [
 "unicode-xid 0.2.0 (registry+https://github.com/rust-lang/crates.io-index)",
]

[[package]]
name = "quote"
version = "0.6.13"
source = "registry+https://github.com/rust-lang/crates.io-index"
dependencies = [
 "proc-macro2 0.4.30 (registry+https://github.com/rust-lang/crates.io-index)",
]

[[package]]
name = "quote"
version = "1.0.2"
source = "registry+https://github.com/rust-lang/crates.io-index"
dependencies = [
 "proc-macro2 1.0.7 (registry+https://github.com/rust-lang/crates.io-index)",
]

[[package]]
name = "rand"
version = "0.7.3"
source = "registry+https://github.com/rust-lang/crates.io-index"
dependencies = [
 "getrandom 0.1.14 (registry+https://github.com/rust-lang/crates.io-index)",
 "libc 0.2.66 (registry+https://github.com/rust-lang/crates.io-index)",
 "rand_chacha 0.2.1 (registry+https://github.com/rust-lang/crates.io-index)",
 "rand_core 0.5.1 (registry+https://github.com/rust-lang/crates.io-index)",
 "rand_hc 0.2.0 (registry+https://github.com/rust-lang/crates.io-index)",
]

[[package]]
name = "rand_chacha"
version = "0.2.1"
source = "registry+https://github.com/rust-lang/crates.io-index"
dependencies = [
 "c2-chacha 0.2.3 (registry+https://github.com/rust-lang/crates.io-index)",
 "rand_core 0.5.1 (registry+https://github.com/rust-lang/crates.io-index)",
]

[[package]]
name = "rand_core"
version = "0.5.1"
source = "registry+https://github.com/rust-lang/crates.io-index"
dependencies = [
 "getrandom 0.1.14 (registry+https://github.com/rust-lang/crates.io-index)",
]

[[package]]
name = "rand_hc"
version = "0.2.0"
source = "registry+https://github.com/rust-lang/crates.io-index"
dependencies = [
 "rand_core 0.5.1 (registry+https://github.com/rust-lang/crates.io-index)",
]

[[package]]
name = "regex"
version = "1.3.1"
source = "registry+https://github.com/rust-lang/crates.io-index"
dependencies = [
 "aho-corasick 0.7.6 (registry+https://github.com/rust-lang/crates.io-index)",
 "memchr 2.2.1 (registry+https://github.com/rust-lang/crates.io-index)",
 "regex-syntax 0.6.12 (registry+https://github.com/rust-lang/crates.io-index)",
 "thread_local 0.3.6 (registry+https://github.com/rust-lang/crates.io-index)",
]

[[package]]
name = "regex-syntax"
version = "0.6.12"
source = "registry+https://github.com/rust-lang/crates.io-index"

[[package]]
name = "rlp"
version = "0.4.4"
source = "registry+https://github.com/rust-lang/crates.io-index"
dependencies = [
 "rustc-hex 2.1.0 (registry+https://github.com/rust-lang/crates.io-index)",
]

[[package]]
name = "ron"
version = "0.5.1"
source = "registry+https://github.com/rust-lang/crates.io-index"
dependencies = [
 "base64 0.10.1 (registry+https://github.com/rust-lang/crates.io-index)",
 "bitflags 1.2.1 (registry+https://github.com/rust-lang/crates.io-index)",
 "serde 1.0.104 (registry+https://github.com/rust-lang/crates.io-index)",
]

[[package]]
name = "rustc-hex"
version = "2.1.0"
source = "registry+https://github.com/rust-lang/crates.io-index"

[[package]]
name = "ryu"
version = "1.0.2"
source = "registry+https://github.com/rust-lang/crates.io-index"

[[package]]
name = "scoped-tls"
version = "1.0.0"
source = "registry+https://github.com/rust-lang/crates.io-index"

[[package]]
name = "serde"
version = "1.0.104"
source = "registry+https://github.com/rust-lang/crates.io-index"
dependencies = [
 "serde_derive 1.0.104 (registry+https://github.com/rust-lang/crates.io-index)",
]

[[package]]
name = "serde_derive"
version = "1.0.104"
source = "registry+https://github.com/rust-lang/crates.io-index"
dependencies = [
 "proc-macro2 1.0.7 (registry+https://github.com/rust-lang/crates.io-index)",
 "quote 1.0.2 (registry+https://github.com/rust-lang/crates.io-index)",
 "syn 1.0.12 (registry+https://github.com/rust-lang/crates.io-index)",
]

[[package]]
name = "serde_json"
version = "1.0.44"
source = "registry+https://github.com/rust-lang/crates.io-index"
dependencies = [
 "itoa 0.4.4 (registry+https://github.com/rust-lang/crates.io-index)",
 "ryu 1.0.2 (registry+https://github.com/rust-lang/crates.io-index)",
 "serde 1.0.104 (registry+https://github.com/rust-lang/crates.io-index)",
]

[[package]]
name = "sourcefile"
version = "0.1.4"
source = "registry+https://github.com/rust-lang/crates.io-index"

[[package]]
name = "static_assertions"
version = "1.1.0"
source = "registry+https://github.com/rust-lang/crates.io-index"

[[package]]
name = "stringreader"
version = "0.1.1"
source = "registry+https://github.com/rust-lang/crates.io-index"

[[package]]
name = "syn"
version = "1.0.12"
source = "registry+https://github.com/rust-lang/crates.io-index"
dependencies = [
 "proc-macro2 1.0.7 (registry+https://github.com/rust-lang/crates.io-index)",
 "quote 1.0.2 (registry+https://github.com/rust-lang/crates.io-index)",
 "unicode-xid 0.2.0 (registry+https://github.com/rust-lang/crates.io-index)",
]

[[package]]
name = "thread_local"
version = "0.3.6"
source = "registry+https://github.com/rust-lang/crates.io-index"
dependencies = [
 "lazy_static 1.4.0 (registry+https://github.com/rust-lang/crates.io-index)",
]

[[package]]
name = "tiny-keccak"
version = "1.5.0"
source = "registry+https://github.com/rust-lang/crates.io-index"
dependencies = [
 "crunchy 0.2.2 (registry+https://github.com/rust-lang/crates.io-index)",
]

[[package]]
name = "tiny-keccak"
version = "2.0.1"
source = "registry+https://github.com/rust-lang/crates.io-index"
dependencies = [
 "crunchy 0.2.2 (registry+https://github.com/rust-lang/crates.io-index)",
]

[[package]]
name = "uint"
version = "0.8.2"
source = "registry+https://github.com/rust-lang/crates.io-index"
dependencies = [
 "byteorder 1.3.2 (registry+https://github.com/rust-lang/crates.io-index)",
 "crunchy 0.2.2 (registry+https://github.com/rust-lang/crates.io-index)",
 "rustc-hex 2.1.0 (registry+https://github.com/rust-lang/crates.io-index)",
 "static_assertions 1.1.0 (registry+https://github.com/rust-lang/crates.io-index)",
]

[[package]]
name = "unicode-segmentation"
version = "1.6.0"
source = "registry+https://github.com/rust-lang/crates.io-index"

[[package]]
name = "unicode-xid"
version = "0.1.0"
source = "registry+https://github.com/rust-lang/crates.io-index"

[[package]]
name = "unicode-xid"
version = "0.2.0"
source = "registry+https://github.com/rust-lang/crates.io-index"

[[package]]
name = "version_check"
version = "0.1.5"
source = "registry+https://github.com/rust-lang/crates.io-index"

[[package]]
name = "vyper"
version = "0.1.0"
dependencies = [
 "vyper-compiler 0.1.0",
<<<<<<< HEAD
 "vyper-parser 0.1.0",
]

[[package]]
name = "vyper-compiler"
version = "0.1.0"
dependencies = [
 "serde 1.0.104 (registry+https://github.com/rust-lang/crates.io-index)",
 "serde_json 1.0.44 (registry+https://github.com/rust-lang/crates.io-index)",
=======
>>>>>>> 0efbd177
 "vyper-parser 0.1.0",
]

[[package]]
name = "vyper-compiler"
version = "0.1.0"
dependencies = [
 "ethabi 11.0.0 (registry+https://github.com/rust-lang/crates.io-index)",
 "hex 0.4.1 (registry+https://github.com/rust-lang/crates.io-index)",
 "stringreader 0.1.1 (registry+https://github.com/rust-lang/crates.io-index)",
 "tiny-keccak 2.0.1 (registry+https://github.com/rust-lang/crates.io-index)",
 "vyper-parser 0.1.0",
 "yultsur 0.1.0 (git+https://github.com/g-r-a-n-t/yultsur)",
]

[[package]]
name = "vyper-parser"
version = "0.1.0"
dependencies = [
 "difference 2.0.0 (registry+https://github.com/rust-lang/crates.io-index)",
 "regex 1.3.1 (registry+https://github.com/rust-lang/crates.io-index)",
 "ron 0.5.1 (registry+https://github.com/rust-lang/crates.io-index)",
 "serde 1.0.104 (registry+https://github.com/rust-lang/crates.io-index)",
 "serde_json 1.0.44 (registry+https://github.com/rust-lang/crates.io-index)",
 "wasm-bindgen 0.2.56 (registry+https://github.com/rust-lang/crates.io-index)",
 "wasm-bindgen-test 0.2.50 (registry+https://github.com/rust-lang/crates.io-index)",
]

[[package]]
name = "wasi"
version = "0.9.0+wasi-snapshot-preview1"
source = "registry+https://github.com/rust-lang/crates.io-index"

[[package]]
name = "wasm-bindgen"
version = "0.2.56"
source = "registry+https://github.com/rust-lang/crates.io-index"
dependencies = [
 "cfg-if 0.1.10 (registry+https://github.com/rust-lang/crates.io-index)",
 "wasm-bindgen-macro 0.2.56 (registry+https://github.com/rust-lang/crates.io-index)",
]

[[package]]
name = "wasm-bindgen-backend"
version = "0.2.56"
source = "registry+https://github.com/rust-lang/crates.io-index"
dependencies = [
 "bumpalo 2.6.0 (registry+https://github.com/rust-lang/crates.io-index)",
 "lazy_static 1.4.0 (registry+https://github.com/rust-lang/crates.io-index)",
 "log 0.4.8 (registry+https://github.com/rust-lang/crates.io-index)",
 "proc-macro2 1.0.7 (registry+https://github.com/rust-lang/crates.io-index)",
 "quote 1.0.2 (registry+https://github.com/rust-lang/crates.io-index)",
 "syn 1.0.12 (registry+https://github.com/rust-lang/crates.io-index)",
 "wasm-bindgen-shared 0.2.56 (registry+https://github.com/rust-lang/crates.io-index)",
]

[[package]]
name = "wasm-bindgen-futures"
version = "0.3.27"
source = "registry+https://github.com/rust-lang/crates.io-index"
dependencies = [
 "cfg-if 0.1.10 (registry+https://github.com/rust-lang/crates.io-index)",
 "futures 0.1.29 (registry+https://github.com/rust-lang/crates.io-index)",
 "js-sys 0.3.33 (registry+https://github.com/rust-lang/crates.io-index)",
 "wasm-bindgen 0.2.56 (registry+https://github.com/rust-lang/crates.io-index)",
 "web-sys 0.3.33 (registry+https://github.com/rust-lang/crates.io-index)",
]

[[package]]
name = "wasm-bindgen-macro"
version = "0.2.56"
source = "registry+https://github.com/rust-lang/crates.io-index"
dependencies = [
 "quote 1.0.2 (registry+https://github.com/rust-lang/crates.io-index)",
 "wasm-bindgen-macro-support 0.2.56 (registry+https://github.com/rust-lang/crates.io-index)",
]

[[package]]
name = "wasm-bindgen-macro-support"
version = "0.2.56"
source = "registry+https://github.com/rust-lang/crates.io-index"
dependencies = [
 "proc-macro2 1.0.7 (registry+https://github.com/rust-lang/crates.io-index)",
 "quote 1.0.2 (registry+https://github.com/rust-lang/crates.io-index)",
 "syn 1.0.12 (registry+https://github.com/rust-lang/crates.io-index)",
 "wasm-bindgen-backend 0.2.56 (registry+https://github.com/rust-lang/crates.io-index)",
 "wasm-bindgen-shared 0.2.56 (registry+https://github.com/rust-lang/crates.io-index)",
]

[[package]]
name = "wasm-bindgen-shared"
version = "0.2.56"
source = "registry+https://github.com/rust-lang/crates.io-index"

[[package]]
name = "wasm-bindgen-test"
version = "0.2.50"
source = "registry+https://github.com/rust-lang/crates.io-index"
dependencies = [
 "console_error_panic_hook 0.1.6 (registry+https://github.com/rust-lang/crates.io-index)",
 "futures 0.1.29 (registry+https://github.com/rust-lang/crates.io-index)",
 "js-sys 0.3.33 (registry+https://github.com/rust-lang/crates.io-index)",
 "scoped-tls 1.0.0 (registry+https://github.com/rust-lang/crates.io-index)",
 "wasm-bindgen 0.2.56 (registry+https://github.com/rust-lang/crates.io-index)",
 "wasm-bindgen-futures 0.3.27 (registry+https://github.com/rust-lang/crates.io-index)",
 "wasm-bindgen-test-macro 0.2.50 (registry+https://github.com/rust-lang/crates.io-index)",
]

[[package]]
name = "wasm-bindgen-test-macro"
version = "0.2.50"
source = "registry+https://github.com/rust-lang/crates.io-index"
dependencies = [
 "proc-macro2 0.4.30 (registry+https://github.com/rust-lang/crates.io-index)",
 "quote 0.6.13 (registry+https://github.com/rust-lang/crates.io-index)",
]

[[package]]
name = "wasm-bindgen-webidl"
version = "0.2.56"
source = "registry+https://github.com/rust-lang/crates.io-index"
dependencies = [
 "anyhow 1.0.26 (registry+https://github.com/rust-lang/crates.io-index)",
 "heck 0.3.1 (registry+https://github.com/rust-lang/crates.io-index)",
 "log 0.4.8 (registry+https://github.com/rust-lang/crates.io-index)",
 "proc-macro2 1.0.7 (registry+https://github.com/rust-lang/crates.io-index)",
 "quote 1.0.2 (registry+https://github.com/rust-lang/crates.io-index)",
 "syn 1.0.12 (registry+https://github.com/rust-lang/crates.io-index)",
 "wasm-bindgen-backend 0.2.56 (registry+https://github.com/rust-lang/crates.io-index)",
 "weedle 0.10.0 (registry+https://github.com/rust-lang/crates.io-index)",
]

[[package]]
name = "web-sys"
version = "0.3.33"
source = "registry+https://github.com/rust-lang/crates.io-index"
dependencies = [
 "anyhow 1.0.26 (registry+https://github.com/rust-lang/crates.io-index)",
 "js-sys 0.3.33 (registry+https://github.com/rust-lang/crates.io-index)",
 "sourcefile 0.1.4 (registry+https://github.com/rust-lang/crates.io-index)",
 "wasm-bindgen 0.2.56 (registry+https://github.com/rust-lang/crates.io-index)",
 "wasm-bindgen-webidl 0.2.56 (registry+https://github.com/rust-lang/crates.io-index)",
]

[[package]]
name = "weedle"
version = "0.10.0"
source = "registry+https://github.com/rust-lang/crates.io-index"
dependencies = [
 "nom 4.2.3 (registry+https://github.com/rust-lang/crates.io-index)",
]

[[package]]
name = "yultsur"
version = "0.1.0"
source = "git+https://github.com/g-r-a-n-t/yultsur#db1336ac92b85ae6d07af63918e0bfb1afb71f4a"

[metadata]
"checksum aho-corasick 0.7.6 (registry+https://github.com/rust-lang/crates.io-index)" = "58fb5e95d83b38284460a5fda7d6470aa0b8844d283a0b614b8535e880800d2d"
"checksum anyhow 1.0.26 (registry+https://github.com/rust-lang/crates.io-index)" = "7825f6833612eb2414095684fcf6c635becf3ce97fe48cf6421321e93bfbd53c"
"checksum arrayvec 0.5.1 (registry+https://github.com/rust-lang/crates.io-index)" = "cff77d8686867eceff3105329d4698d96c2391c176d5d03adc90c7389162b5b8"
"checksum base64 0.10.1 (registry+https://github.com/rust-lang/crates.io-index)" = "0b25d992356d2eb0ed82172f5248873db5560c4721f564b13cb5193bda5e668e"
"checksum bitflags 1.2.1 (registry+https://github.com/rust-lang/crates.io-index)" = "cf1de2fe8c75bc145a2f577add951f8134889b4795d47466a54a5c846d691693"
"checksum bitvec 0.15.2 (registry+https://github.com/rust-lang/crates.io-index)" = "a993f74b4c99c1908d156b8d2e0fb6277736b0ecbd833982fd1241d39b2766a6"
"checksum bumpalo 2.6.0 (registry+https://github.com/rust-lang/crates.io-index)" = "ad807f2fc2bf185eeb98ff3a901bd46dc5ad58163d0fa4577ba0d25674d71708"
"checksum byte-slice-cast 0.3.5 (registry+https://github.com/rust-lang/crates.io-index)" = "b0a5e3906bcbf133e33c1d4d95afc664ad37fbdb9f6568d8043e7ea8c27d93d3"
"checksum byteorder 1.3.2 (registry+https://github.com/rust-lang/crates.io-index)" = "a7c3dd8985a7111efc5c80b44e23ecdd8c007de8ade3b96595387e812b957cf5"
"checksum c2-chacha 0.2.3 (registry+https://github.com/rust-lang/crates.io-index)" = "214238caa1bf3a496ec3392968969cab8549f96ff30652c9e56885329315f6bb"
"checksum cfg-if 0.1.10 (registry+https://github.com/rust-lang/crates.io-index)" = "4785bdd1c96b2a846b2bd7cc02e86b6b3dbf14e7e53446c4f54c92a361040822"
"checksum console_error_panic_hook 0.1.6 (registry+https://github.com/rust-lang/crates.io-index)" = "b8d976903543e0c48546a91908f21588a680a8c8f984df9a5d69feccb2b2a211"
"checksum crunchy 0.2.2 (registry+https://github.com/rust-lang/crates.io-index)" = "7a81dae078cea95a014a339291cec439d2f232ebe854a9d672b796c6afafa9b7"
"checksum difference 2.0.0 (registry+https://github.com/rust-lang/crates.io-index)" = "524cbf6897b527295dff137cec09ecf3a05f4fddffd7dfcd1585403449e74198"
"checksum ethabi 11.0.0 (registry+https://github.com/rust-lang/crates.io-index)" = "97652a7d1f2504d6c885c87e242a06ccef5bd3054093d3fb742d8fb64806231a"
"checksum ethbloom 0.8.1 (registry+https://github.com/rust-lang/crates.io-index)" = "32cfe1c169414b709cf28aa30c74060bdb830a03a8ba473314d079ac79d80a5f"
"checksum ethereum-types 0.8.0 (registry+https://github.com/rust-lang/crates.io-index)" = "ba744248e3553a393143d5ebb68939fc3a4ec0c22a269682535f5ffe7fed728c"
"checksum fixed-hash 0.5.2 (registry+https://github.com/rust-lang/crates.io-index)" = "3367952ceb191f4ab95dd5685dc163ac539e36202f9fcfd0cb22f9f9c542fefc"
"checksum futures 0.1.29 (registry+https://github.com/rust-lang/crates.io-index)" = "1b980f2816d6ee8673b6517b52cb0e808a180efc92e5c19d02cdda79066703ef"
"checksum getrandom 0.1.14 (registry+https://github.com/rust-lang/crates.io-index)" = "7abc8dd8451921606d809ba32e95b6111925cd2906060d2dcc29c070220503eb"
"checksum heck 0.3.1 (registry+https://github.com/rust-lang/crates.io-index)" = "20564e78d53d2bb135c343b3f47714a56af2061f1c928fdb541dc7b9fdd94205"
"checksum hex 0.4.1 (registry+https://github.com/rust-lang/crates.io-index)" = "76cdda6bf525062a0c9e8f14ee2b37935c86b8efb6c8b69b3c83dfb518a914af"
"checksum impl-codec 0.4.2 (registry+https://github.com/rust-lang/crates.io-index)" = "1be51a921b067b0eaca2fad532d9400041561aa922221cc65f95a85641c6bf53"
"checksum impl-rlp 0.2.1 (registry+https://github.com/rust-lang/crates.io-index)" = "8f7a72f11830b52333f36e3b09a288333888bf54380fd0ac0790a3c31ab0f3c5"
"checksum impl-serde 0.2.3 (registry+https://github.com/rust-lang/crates.io-index)" = "58e3cae7e99c7ff5a995da2cf78dd0a5383740eda71d98cf7b1910c301ac69b8"
"checksum impl-serde 0.3.0 (registry+https://github.com/rust-lang/crates.io-index)" = "5bbe9ea9b182f0fb1cabbd61f4ff9b7b7b9197955e95a7e4c27de5055eb29ff8"
"checksum itoa 0.4.4 (registry+https://github.com/rust-lang/crates.io-index)" = "501266b7edd0174f8530248f87f99c88fbe60ca4ef3dd486835b8d8d53136f7f"
"checksum js-sys 0.3.33 (registry+https://github.com/rust-lang/crates.io-index)" = "367647c532db6f1555d7151e619540ec5f713328235b8c062c6b4f63e84adfe3"
"checksum lazy_static 1.4.0 (registry+https://github.com/rust-lang/crates.io-index)" = "e2abad23fbc42b3700f2f279844dc832adb2b2eb069b2df918f455c4e18cc646"
"checksum libc 0.2.66 (registry+https://github.com/rust-lang/crates.io-index)" = "d515b1f41455adea1313a4a2ac8a8a477634fbae63cc6100e3aebb207ce61558"
"checksum log 0.4.8 (registry+https://github.com/rust-lang/crates.io-index)" = "14b6052be84e6b71ab17edffc2eeabf5c2c3ae1fdb464aae35ac50c67a44e1f7"
"checksum memchr 2.2.1 (registry+https://github.com/rust-lang/crates.io-index)" = "88579771288728879b57485cc7d6b07d648c9f0141eb955f8ab7f9d45394468e"
"checksum nom 4.2.3 (registry+https://github.com/rust-lang/crates.io-index)" = "2ad2a91a8e869eeb30b9cb3119ae87773a8f4ae617f41b1eb9c154b2905f7bd6"
"checksum parity-scale-codec 1.1.2 (registry+https://github.com/rust-lang/crates.io-index)" = "f747c06d9f3b2ad387ac881b9667298c81b1243aa9833f086e05996937c35507"
"checksum ppv-lite86 0.2.6 (registry+https://github.com/rust-lang/crates.io-index)" = "74490b50b9fbe561ac330df47c08f3f33073d2d00c150f719147d7c54522fa1b"
"checksum primitive-types 0.6.2 (registry+https://github.com/rust-lang/crates.io-index)" = "e4336f4f5d5524fa60bcbd6fe626f9223d8142a50e7053e979acdf0da41ab975"
"checksum proc-macro2 0.4.30 (registry+https://github.com/rust-lang/crates.io-index)" = "cf3d2011ab5c909338f7887f4fc896d35932e29146c12c8d01da6b22a80ba759"
"checksum proc-macro2 1.0.7 (registry+https://github.com/rust-lang/crates.io-index)" = "0319972dcae462681daf4da1adeeaa066e3ebd29c69be96c6abb1259d2ee2bcc"
"checksum quote 0.6.13 (registry+https://github.com/rust-lang/crates.io-index)" = "6ce23b6b870e8f94f81fb0a363d65d86675884b34a09043c81e5562f11c1f8e1"
"checksum quote 1.0.2 (registry+https://github.com/rust-lang/crates.io-index)" = "053a8c8bcc71fcce321828dc897a98ab9760bef03a4fc36693c231e5b3216cfe"
"checksum rand 0.7.3 (registry+https://github.com/rust-lang/crates.io-index)" = "6a6b1679d49b24bbfe0c803429aa1874472f50d9b363131f0e89fc356b544d03"
"checksum rand_chacha 0.2.1 (registry+https://github.com/rust-lang/crates.io-index)" = "03a2a90da8c7523f554344f921aa97283eadf6ac484a6d2a7d0212fa7f8d6853"
"checksum rand_core 0.5.1 (registry+https://github.com/rust-lang/crates.io-index)" = "90bde5296fc891b0cef12a6d03ddccc162ce7b2aff54160af9338f8d40df6d19"
"checksum rand_hc 0.2.0 (registry+https://github.com/rust-lang/crates.io-index)" = "ca3129af7b92a17112d59ad498c6f81eaf463253766b90396d39ea7a39d6613c"
"checksum regex 1.3.1 (registry+https://github.com/rust-lang/crates.io-index)" = "dc220bd33bdce8f093101afe22a037b8eb0e5af33592e6a9caafff0d4cb81cbd"
"checksum regex-syntax 0.6.12 (registry+https://github.com/rust-lang/crates.io-index)" = "11a7e20d1cce64ef2fed88b66d347f88bd9babb82845b2b858f3edbf59a4f716"
"checksum rlp 0.4.4 (registry+https://github.com/rust-lang/crates.io-index)" = "3a44d5ae8afcb238af8b75640907edc6c931efcfab2c854e81ed35fa080f84cd"
"checksum ron 0.5.1 (registry+https://github.com/rust-lang/crates.io-index)" = "2ece421e0c4129b90e4a35b6f625e472e96c552136f5093a2f4fa2bbb75a62d5"
"checksum rustc-hex 2.1.0 (registry+https://github.com/rust-lang/crates.io-index)" = "3e75f6a532d0fd9f7f13144f392b6ad56a32696bfcd9c78f797f16bbb6f072d6"
"checksum ryu 1.0.2 (registry+https://github.com/rust-lang/crates.io-index)" = "bfa8506c1de11c9c4e4c38863ccbe02a305c8188e85a05a784c9e11e1c3910c8"
"checksum scoped-tls 1.0.0 (registry+https://github.com/rust-lang/crates.io-index)" = "ea6a9290e3c9cf0f18145ef7ffa62d68ee0bf5fcd651017e586dc7fd5da448c2"
"checksum serde 1.0.104 (registry+https://github.com/rust-lang/crates.io-index)" = "414115f25f818d7dfccec8ee535d76949ae78584fc4f79a6f45a904bf8ab4449"
"checksum serde_derive 1.0.104 (registry+https://github.com/rust-lang/crates.io-index)" = "128f9e303a5a29922045a830221b8f78ec74a5f544944f3d5984f8ec3895ef64"
"checksum serde_json 1.0.44 (registry+https://github.com/rust-lang/crates.io-index)" = "48c575e0cc52bdd09b47f330f646cf59afc586e9c4e3ccd6fc1f625b8ea1dad7"
"checksum sourcefile 0.1.4 (registry+https://github.com/rust-lang/crates.io-index)" = "4bf77cb82ba8453b42b6ae1d692e4cdc92f9a47beaf89a847c8be83f4e328ad3"
"checksum static_assertions 1.1.0 (registry+https://github.com/rust-lang/crates.io-index)" = "a2eb9349b6444b326872e140eb1cf5e7c522154d69e7a0ffb0fb81c06b37543f"
"checksum stringreader 0.1.1 (registry+https://github.com/rust-lang/crates.io-index)" = "913e7b03d63752f6cdd2df77da36749d82669904798fe8944b9ec3d23f159905"
"checksum syn 1.0.12 (registry+https://github.com/rust-lang/crates.io-index)" = "ddc157159e2a7df58cd67b1cace10b8ed256a404fb0070593f137d8ba6bef4de"
"checksum thread_local 0.3.6 (registry+https://github.com/rust-lang/crates.io-index)" = "c6b53e329000edc2b34dbe8545fd20e55a333362d0a321909685a19bd28c3f1b"
"checksum tiny-keccak 1.5.0 (registry+https://github.com/rust-lang/crates.io-index)" = "1d8a021c69bb74a44ccedb824a046447e2c84a01df9e5c20779750acb38e11b2"
"checksum tiny-keccak 2.0.1 (registry+https://github.com/rust-lang/crates.io-index)" = "2953ca5148619bc99695c1274cb54c5275bbb913c6adad87e72eaf8db9787f69"
"checksum uint 0.8.2 (registry+https://github.com/rust-lang/crates.io-index)" = "e75a4cdd7b87b28840dba13c483b9a88ee6bbf16ba5c951ee1ecfcf723078e0d"
"checksum unicode-segmentation 1.6.0 (registry+https://github.com/rust-lang/crates.io-index)" = "e83e153d1053cbb5a118eeff7fd5be06ed99153f00dbcd8ae310c5fb2b22edc0"
"checksum unicode-xid 0.1.0 (registry+https://github.com/rust-lang/crates.io-index)" = "fc72304796d0818e357ead4e000d19c9c174ab23dc11093ac919054d20a6a7fc"
"checksum unicode-xid 0.2.0 (registry+https://github.com/rust-lang/crates.io-index)" = "826e7639553986605ec5979c7dd957c7895e93eabed50ab2ffa7f6128a75097c"
"checksum version_check 0.1.5 (registry+https://github.com/rust-lang/crates.io-index)" = "914b1a6776c4c929a602fafd8bc742e06365d4bcbe48c30f9cca5824f70dc9dd"
"checksum wasi 0.9.0+wasi-snapshot-preview1 (registry+https://github.com/rust-lang/crates.io-index)" = "cccddf32554fecc6acb585f82a32a72e28b48f8c4c1883ddfeeeaa96f7d8e519"
"checksum wasm-bindgen 0.2.56 (registry+https://github.com/rust-lang/crates.io-index)" = "99de4b68939a880d530aed51289a7c7baee154e3ea8ac234b542c49da7134aaf"
"checksum wasm-bindgen-backend 0.2.56 (registry+https://github.com/rust-lang/crates.io-index)" = "b58e66a093a7b7571cb76409763c495b8741ac4319ac20acc2b798f6766d92ee"
"checksum wasm-bindgen-futures 0.3.27 (registry+https://github.com/rust-lang/crates.io-index)" = "83420b37346c311b9ed822af41ec2e82839bfe99867ec6c54e2da43b7538771c"
"checksum wasm-bindgen-macro 0.2.56 (registry+https://github.com/rust-lang/crates.io-index)" = "a80f89daea7b0a67b11f6e9f911422ed039de9963dce00048a653b63d51194bf"
"checksum wasm-bindgen-macro-support 0.2.56 (registry+https://github.com/rust-lang/crates.io-index)" = "4f9dbc3734ad6cff6b76b75b7df98c06982becd0055f651465a08f769bca5c61"
"checksum wasm-bindgen-shared 0.2.56 (registry+https://github.com/rust-lang/crates.io-index)" = "d907984f8506b3554eab48b8efff723e764ddbf76d4cd4a3fe4196bc00c49a70"
"checksum wasm-bindgen-test 0.2.50 (registry+https://github.com/rust-lang/crates.io-index)" = "a2d9693b63a742d481c7f80587e057920e568317b2806988c59cd71618bc26c1"
"checksum wasm-bindgen-test-macro 0.2.50 (registry+https://github.com/rust-lang/crates.io-index)" = "0789dac148a8840bbcf9efe13905463b733fa96543bfbf263790535c11af7ba5"
"checksum wasm-bindgen-webidl 0.2.56 (registry+https://github.com/rust-lang/crates.io-index)" = "f85a3825a459cf6a929d03bacb54dca37a614d43032ad1343ef2d4822972947d"
"checksum web-sys 0.3.33 (registry+https://github.com/rust-lang/crates.io-index)" = "2fb60433d0dc12c803b9b017b3902d80c9451bab78d27bc3210bf2a7b96593f1"
"checksum weedle 0.10.0 (registry+https://github.com/rust-lang/crates.io-index)" = "3bb43f70885151e629e2a19ce9e50bd730fd436cfd4b666894c9ce4de9141164"
"checksum yultsur 0.1.0 (git+https://github.com/g-r-a-n-t/yultsur)" = "<none>"<|MERGE_RESOLUTION|>--- conflicted
+++ resolved
@@ -496,7 +496,6 @@
 version = "0.1.0"
 dependencies = [
  "vyper-compiler 0.1.0",
-<<<<<<< HEAD
  "vyper-parser 0.1.0",
 ]
 
@@ -506,8 +505,7 @@
 dependencies = [
  "serde 1.0.104 (registry+https://github.com/rust-lang/crates.io-index)",
  "serde_json 1.0.44 (registry+https://github.com/rust-lang/crates.io-index)",
-=======
->>>>>>> 0efbd177
+ "vyper-compiler 0.1.0",
  "vyper-parser 0.1.0",
 ]
 
